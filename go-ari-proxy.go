--- conflicted
+++ resolved
@@ -1,10 +1,6 @@
-<<<<<<< HEAD
 // go-ari-proxy is an implementation of the go-ari-library used to
 // connect to the Asterisk REST Interface for delivery of Events and
 // Commands across a message bus.
-=======
-// vim: tabstop=4 softtabstop=4 shiftwidth=4 noexpandtab tw=72
->>>>>>> b3a49b1b
 package main
 
 import (
